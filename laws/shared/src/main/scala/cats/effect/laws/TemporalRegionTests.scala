--- conflicted
+++ resolved
@@ -32,61 +32,6 @@
 
   val laws: TemporalRegionLaws[R, F, E]
 
-<<<<<<< HEAD
-  def temporalRegion[A: Arbitrary: Eq, B: Arbitrary: Eq, C: Arbitrary: Eq](tolerance: FiniteDuration)(
-    implicit
-    ArbRFA: Arbitrary[R[F, A]],
-    ArbFA: Arbitrary[F[A]],
-    ArbRFB: Arbitrary[R[F, B]],
-    ArbFB: Arbitrary[F[B]],
-    ArbRFC: Arbitrary[R[F, C]],
-    ArbFC: Arbitrary[F[C]],
-    ArbRFU: Arbitrary[R[F, Unit]],
-    ArbFU: Arbitrary[F[Unit]],
-    ArbRFAtoB: Arbitrary[R[F, A => B]],
-    ArbRFBtoC: Arbitrary[R[F, B => C]],
-    ArbE: Arbitrary[E],
-    ArbFiniteDuration: Arbitrary[FiniteDuration],
-    CogenA: Cogen[A],
-    CogenB: Cogen[B],
-    CogenRFB: Cogen[R[F, B]],
-    CogenC: Cogen[C],
-    CogenE: Cogen[E],
-    CogenCase: Cogen[laws.F.Case[_]],
-    CogenCaseA: Cogen[Outcome[R[F, *], E, A]],
-    CogenCaseB: Cogen[Outcome[R[F, *], E, B]],
-    CogenCaseU: Cogen[Outcome[R[F, *], E, Unit]],
-    EqFA: Eq[R[F, A]],
-    EqFB: Eq[R[F, B]],
-    EqFC: Eq[R[F, C]],
-    EqFU: Eq[R[F, Unit]],
-    EqE: Eq[E],
-    EqFEitherEU: Eq[R[F, Either[E, Unit]]],
-    EqFEitherEA: Eq[R[F, Either[E, A]]],
-    EqFEitherAB: Eq[R[F, Either[A, B]]],
-    EqFEitherUA: Eq[R[F, Either[Unit, A]]],
-    EqFEitherAU: Eq[R[F, Either[A, Unit]]],
-    EqFEitherEitherEAU: Eq[R[F, Either[Either[E, A], Unit]]],
-    EqFEitherUEitherEA: Eq[R[F, Either[Unit, Either[E, A]]]],
-    EqFOutcomeEA: Eq[R[F, Outcome[R[F, *], E, A]]],
-    EqFOutcomeEU: Eq[R[F, Outcome[R[F, *], E, Unit]]],
-    EqFABC: Eq[R[F, (A, B, C)]],
-    EqFInt: Eq[R[F, Int]],
-    OrdFFD: Order[R[F, FiniteDuration]],
-    GroupFD: Group[FiniteDuration],
-    exec: R[F, Boolean] => Prop,
-    iso: Isomorphisms[R[F, *]],
-    faPP: R[F, A] => Pretty,
-    fbPP: R[F, B] => Pretty,
-    fuPP: R[F, Unit] => Pretty,
-    aFUPP: (A => R[F, Unit]) => Pretty,
-    ePP: E => Pretty,
-    foaPP: F[Outcome[R[F, *], E, A]] => Pretty,
-    feauPP: R[F, Either[A, Unit]] => Pretty,
-    feuaPP: R[F, Either[Unit, A]] => Pretty,
-    fouPP: R[F, Outcome[R[F, *], E, Unit]] => Pretty
-  ): RuleSet =
-=======
   def temporalRegion[A: Arbitrary: Eq, B: Arbitrary: Eq, C: Arbitrary: Eq](
       tolerance: FiniteDuration)(
       implicit ArbRFA: Arbitrary[R[F, A]],
@@ -140,7 +85,6 @@
       feuaPP: R[F, Either[Unit, A]] => Pretty,
       fouPP: R[F, Outcome[R[F, *], E, Unit]] => Pretty): RuleSet = {
 
->>>>>>> cade5446
     new RuleSet {
       val name = "temporal (region)"
       val bases = Nil
@@ -148,18 +92,13 @@
 
       val props = Seq()
     }
+  }
 }
 
 object TemporalRegionTests {
-<<<<<<< HEAD
-  def apply[R[_[_], _], F[_], E](implicit
-                                 F0: TemporalRegion[R, F, E],
-                                 B0: Bracket.Aux[F, E, Outcome[R[F, *], E, *]]): TemporalRegionTests[R, F, E] =
-=======
   def apply[R[_[_], _], F[_], E](
       implicit F0: TemporalRegion[R, F, E],
       B0: Bracket.Aux[F, E, Outcome[R[F, *], E, *]]): TemporalRegionTests[R, F, E] =
->>>>>>> cade5446
     new TemporalRegionTests[R, F, E] {
       val laws = TemporalRegionLaws[R, F, E]
     }
