--- conflicted
+++ resolved
@@ -27,11 +27,7 @@
 val CompileTime = config("CompileTime").hide
 
 val CatsVersion = "1.2.0"
-<<<<<<< HEAD
-val SimulacrumVersion = "0.11.0"
-=======
 val SimulacrumVersion = "0.13.0"
->>>>>>> f22a933b
 
 val ScalaTestVersion = Def.setting{
   CrossVersion.partialVersion(scalaVersion.value) match {
