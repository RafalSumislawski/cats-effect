--- conflicted
+++ resolved
@@ -458,23 +458,7 @@
 
                     Some(fiberA.cancel.both(fiberB.cancel).void)
                   }
-<<<<<<< HEAD
               }
-=======
-
-                  fiberA.registerListener(listener(true))
-                  fiberB.registerListener(listener(false))
-
-                  val ec = currentCtx
-
-                  val childMasks = masks
-                  execute(ec)(() => fiberA.run(cur.ioa, ec, childMasks))
-                  execute(ec)(() => fiberB.run(cur.iob, ec, childMasks))
-
-                  Some(fiberA.cancel *> fiberB.cancel)
-                }
-            }
->>>>>>> 3dc9c046
 
             runLoop(next, nextIteration)
 
