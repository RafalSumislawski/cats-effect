--- conflicted
+++ resolved
@@ -16,14 +16,9 @@
 
 package cats.effect
 
-<<<<<<< HEAD
-final private[effect] class ArrayStack[A <: AnyRef](private[this] var buffer: Array[AnyRef],
-                                                    private[this] var index: Int) {
-=======
 private[effect] final class ArrayStack[A <: AnyRef](
     private[this] var buffer: Array[AnyRef],
     private[this] var index: Int) {
->>>>>>> cade5446
 
   def this(initBound: Int) =
     this(new Array[AnyRef](initBound), 0)
