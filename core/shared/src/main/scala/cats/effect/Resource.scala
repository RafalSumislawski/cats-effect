/*
 * Copyright (c) 2017-2018 The Typelevel Cats-effect Project Developers
 *
 * Licensed under the Apache License, Version 2.0 (the "License");
 * you may not use this file except in compliance with the License.
 * You may obtain a copy of the License at
 *
 *     http://www.apache.org/licenses/LICENSE-2.0
 *
 * Unless required by applicable law or agreed to in writing, software
 * distributed under the License is distributed on an "AS IS" BASIS,
 * WITHOUT WARRANTIES OR CONDITIONS OF ANY KIND, either express or implied.
 * See the License for the specific language governing permissions and
 * limitations under the License.
 */

package cats.effect

import cats._
import cats.data.AndThen
import cats.effect.ExitCase.Completed
import cats.implicits._

import scala.annotation.tailrec

/**
 * The `Resource` is a data structure that captures the effectful
 * allocation of a resource, along with its finalizer.
 *
 * This can be used to wrap expensive resources. Example:
 *
 * {{{
 *   def open(file: File): Resource[IO, BufferedReader] =
 *     Resource(IO {
 *       val in = new BufferedReader(new FileReader(file))
 *       (in, IO(in.close()))
 *     })
 * }}}
 *
 * Usage is done via [[Resource!.use use]] and note that resource usage nests,
 * because its implementation is specified in terms of [[Bracket]]:
 *
 * {{{
 *   open(file1).use { in1 =>
 *     open(file2).use { in2 =>
 *       readFiles(in1, in2)
 *     }
 *   }
 * }}}
 *
 * `Resource` forms a `MonadError` on the resource type when the
 * effect type has a `cats.MonadError` instance. Nested resources are
 * released in reverse order of acquisition. Outer resources are
 * released even if an inner use or release fails.
 *
 * {{{
 *   def mkResource(s: String) = {
 *     val acquire = IO(println(s"Acquiring $$s")) *> IO.pure(s)
 *     def release(s: String) = IO(println(s"Releasing $$s"))
 *     Resource.make(acquire)(release)
 *   }
 *
 *   val r = for {
 *     outer <- mkResource("outer")
 *     inner <- mkResource("inner")
 *   } yield (outer, inner)
 *
 *   r.use { case (a, b) =>
 *     IO(println(s"Using $$a and $$b"))
 *   }
 * }}}
 *
 * On evaluation the above prints:
 * {{{
 *   Acquiring outer
 *   Acquiring inner
 *   Using outer and inner
 *   Releasing inner
 *   Releasing outer
 * }}}
 *
 * A `Resource` is nothing more than a data structure, an ADT, described by
 * the following node types and that can be interpretted if needed:
 *
 *  - [[cats.effect.Resource.Allocate Allocate]]
 *  - [[cats.effect.Resource.Suspend Suspend]]
 *  - [[cats.effect.Resource.Bind Bind]]
 *
 * Normally users don't need to care about these node types, unless conversions
 * from `Resource` into something else is needed (e.g. conversion from `Resource`
 * into a streaming data type).
 *
 * @tparam F the effect type in which the resource is allocated and released
 * @tparam A the type of resource
 */
sealed abstract class Resource[F[_], A] {
  import Resource.{Allocate, Bind, Suspend}

  /**
   * Allocates a resource and supplies it to the given function.  The
   * resource is released as soon as the resulting `F[B]` is
   * completed, whether normally or as a raised error.
   *
   * @param f the function to apply to the allocated resource
   * @return the result of applying [F] to
   */
  def use[B](f: A => F[B])(implicit F: Bracket[F, Throwable]): F[B] = {
    // Indirection for calling `loop` needed because `loop` must be @tailrec
    def continue(current: Resource[F, Any], stack: List[Any => Resource[F, Any]]): F[Any] =
      loop(current, stack)

    // Interpreter that knows how to evaluate a Resource data structure;
    // Maintains its own stack for dealing with Bind chains
    @tailrec def loop(current: Resource[F, Any], stack: List[Any => Resource[F, Any]]): F[Any] = {
      current match {
        case Allocate(resource) =>
          F.bracketCase(resource) { case (a, _) =>
            stack match {
              case Nil => f.asInstanceOf[Any => F[Any]](a)
              case f0 :: xs => continue(f0(a), xs)
            }
          } { case ((_, release), ec) =>
            release(ec)
          }
        case Bind(source, f0) =>
          loop(source, f0.asInstanceOf[Any => Resource[F, Any]] :: stack)
        case Suspend(resource) =>
          resource.flatMap(continue(_, stack))
      }
    }
    loop(this.asInstanceOf[Resource[F, Any]], Nil).asInstanceOf[F[B]]
  }

  /**
   * Implementation for the `flatMap` operation, as described via the
   * `cats.Monad` type class.
   */
  def flatMap[B](f: A => Resource[F, B]): Resource[F, B] =
    Bind(this, f)
}

object Resource extends ResourceInstances {
<<<<<<< HEAD

  /** Creates a resource from an allocating effect.
    *
    * @tparam F the effect type in which the resource is acquired and released
    * @tparam A the type of the resource
    * @param allocate an effect that returns a tuple of a resource and
    * an effect to release it
    */
  def apply[F[_], A](allocate: F[(A, F[Unit])]): Resource[F, A] = {
    val a = allocate
    new Resource[F, A] { def allocate = a }
  }
=======
  /**
   * Creates a resource from an allocating effect.
   *
   * @see [[make]] for a version that separates the needed resource
   *      with its finalizer tuple in two parameters
   *
   * @tparam F the effect type in which the resource is acquired and released
   * @tparam A the type of the resource
   * @param resource an effect that returns a tuple of a resource and
   *        an effect to release it
   */
  def apply[F[_], A](resource: F[(A, F[Unit])])(implicit F: Functor[F]): Resource[F, A] =
    Allocate[F, A] {
      resource.map { case (a, release) =>
        (a, (_: ExitCase[Throwable]) => release)
      }
    }
>>>>>>> 6fd9246a

  /**
   * Creates a resource from an allocating effect, with a finalizer
   * that is able to distinguish between [[ExitCase exit cases]].
   *
   * @see [[makeCase]] for a version that separates the needed resource
   *      with its finalizer tuple in two parameters
   *
   * @tparam F the effect type in which the resource is acquired and released
   * @tparam A the type of the resource
   * @param resource an effect that returns a tuple of a resource and
   *        an effectful function to release it
   */
  def applyCase[F[_], A](resource: F[(A, ExitCase[Throwable] => F[Unit])]): Resource[F, A] =
    Allocate(resource)

  /**
   * Given a `Resource` suspended in `F[_]`, lifts it in the `Resource` context.
   */
  def suspend[F[_], A](fr: F[Resource[F, A]]): Resource[F, A] =
    Resource.Suspend(fr)

  /**
   * Creates a resource from an acquiring effect and a release function.
   *
   * This builder mirrors the signature of [[Bracket.bracket]].
   *
   * @tparam F the effect type in which the resource is acquired and released
   * @tparam A the type of the resource
   * @param acquire a function to effectfully acquire a resource
   * @param release a function to effectfully release the resource returned by `acquire`
   */
  def make[F[_], A](acquire: F[A])(release: A => F[Unit])(implicit F: Functor[F]): Resource[F, A] =
    apply[F, A](acquire.map(a => a -> release(a)))

  /**
   * Creates a resource from an acquiring effect and a release function that can
   * discriminate between different [[ExitCase exit cases]].
   *
   * This builder mirrors the signature of [[Bracket.bracketCase]].
   *
   * @tparam F the effect type in which the resource is acquired and released
   * @tparam A the type of the resource
   * @param acquire a function to effectfully acquire a resource
   * @param release a function to effectfully release the resource returned by `acquire`
   */
  def makeCase[F[_], A](acquire: F[A])(release: (A, ExitCase[Throwable]) => F[Unit])
    (implicit F: Functor[F]): Resource[F, A] =
    applyCase[F, A](acquire.map(a => (a, (e: ExitCase[Throwable]) => release(a, e))))

  /**
   * Lifts a pure value into a resource.  The resouce has a no-op release.
   *
   * @param a the value to lift into a resource
   */
  def pure[F[_], A](a: A)(implicit F: Applicative[F]): Resource[F, A] =
    Allocate(F.pure((a, (_: ExitCase[Throwable]) => F.unit)))

  /**
   * Lifts an applicative into a resource.  The resource has a no-op release.
   *
   * @param fa the value to lift into a resource
   */
  def liftF[F[_], A](fa: F[A])(implicit F: Applicative[F]): Resource[F, A] =
    make(fa)(_ => F.unit)

  /**
<<<<<<< HEAD
    * Creates a [[Resource]] by wrapping a Java
    * [[https://docs.oracle.com/javase/8/docs/api/java/lang/AutoCloseable.html AutoCloseable]].
    *
    * Example:
    * {{{
    *   import java.io._
    *   import cats.effect._
    *
    *   def reader[F[_]](file: File)(implicit F: Sync[F]): Resource[F, BufferedReader] =
    *     Resource.fromAutoCloseable(F.delay {
    *       new BufferedReader(new FileReader(file))
    *     })
    * }}}
    * @param acquire The effect with the resource to acquire.
    * @param F the effect type in which the resource was acquired and will be released
    * @tparam F the type of the effect
    * @tparam A the type of the autocloseable resource
    * @return a Resource that will automatically close after use
    */
  def fromAutoCloseable[F[_], A <: AutoCloseable](acquire: F[A])(implicit F: Sync[F]): Resource[F, A] =
    Resource.make(acquire)(autoCloseable => F.delay(autoCloseable.close()))
=======
   * Implementation for the `tailRecM` operation, as described via
   * the `cats.Monad` type class.
   */
  def tailRecM[F[_], A, B](a: A)(f: A => Resource[F, Either[A, B]])
    (implicit F: Monad[F]): Resource[F, B] = {

    def continue(r: Resource[F, Either[A, B]]): Resource[F, B] =
      r match {
        case Allocate(fea) =>
          Suspend(fea.flatMap {
            case (Left(a), release) =>
              release(Completed).map(_ => tailRecM(a)(f))
            case (Right(b), release) =>
              F.pure(Allocate[F, B](F.pure((b, release))))
          })
        case Suspend(fr) =>
          Suspend(fr.map(continue))
        case Bind(source, fs) =>
          Bind(source, AndThen(fs).andThen(continue))
      }

    continue(f(a))
  }

  /**
   * `Resource` data constructor that wraps an effect allocating a resource,
   * along with its finalizers.
   */
  final case class Allocate[F[_], A](
    resource: F[(A, ExitCase[Throwable] => F[Unit])])
    extends Resource[F, A]

  /**
   * `Resource` data constructor that encodes the `flatMap` operation.
   */
  final case class Bind[F[_], S, A](
    source: Resource[F, S],
    fs: S => Resource[F, A])
    extends Resource[F, A]

  /**
   * `Resource` data constructor that suspends the evaluation of another
   * resource value.
   */
  final case class Suspend[F[_], A](
    resource: F[Resource[F, A]])
    extends Resource[F, A]
>>>>>>> 6fd9246a
}

private[effect] abstract class ResourceInstances extends ResourceInstances0 {
  implicit def catsEffectMonadErrorForResource[F[_], E](implicit F0: MonadError[F, E]): MonadError[Resource[F, ?], E] =
    new ResourceMonadError[F, E] {
      def F = F0
    }

  implicit def catsEffectMonoidForResource[F[_], A](implicit F0: Monad[F], A0: Monoid[A]): Monoid[Resource[F, A]] =
    new ResourceMonoid[F, A] {
      def A = A0
      def F = F0
    }
}

private[effect] abstract class ResourceInstances0 {
  implicit def catsEffectMonadForResource[F[_]](implicit F0: Monad[F]): Monad[Resource[F, ?]] =
    new ResourceMonad[F] {
      def F = F0
    }

  implicit def catsEffectSemigroupForResource[F[_], A](implicit F0: Monad[F], A0: Semigroup[A]) =
    new ResourceSemigroup[F, A] {
      def A = A0
      def F = F0
    }

  implicit def catsEffectSemigroupKForResource[F[_], A](implicit F0: Monad[F], K0: SemigroupK[F]) =
    new ResourceSemigroupK[F] {
      def F = F0
      def K = K0
    }
}

private[effect] abstract class ResourceMonadError[F[_], E] extends ResourceMonad[F]
  with MonadError[Resource[F, ?], E] {

  import Resource.{Allocate, Bind, Suspend}

  protected implicit def F: MonadError[F, E]

  override def attempt[A](fa: Resource[F, A]): Resource[F, Either[E, A]] =
    fa match {
      case Allocate(fa) =>
        Allocate[F, Either[E, A]](F.attempt(fa).map {
          case Left(error) => (Left(error), (_: ExitCase[Throwable]) => F.unit)
          case Right((a, release)) => (Right(a), release)
        })
      case Bind(source: Resource[F, Any], fs: (Any => Resource[F, A])) =>
        Suspend(F.pure(source).map { source =>
          Bind(attempt(source), (r: Either[E, Any]) => r match {
            case Left(error) => Resource.pure(Left(error))
            case Right(s) => attempt(fs(s))
          })
        })
      case Suspend(resource) =>
        Suspend(resource.map(_.attempt))
    }

  def handleErrorWith[A](fa: Resource[F, A])(f: E => Resource[F, A]): Resource[F, A] =
    flatMap(attempt(fa)) {
      case Right(a) => Resource.pure(a)
      case Left(e) => f(e)
    }

  def raiseError[A](e: E): Resource[F, A] =
    Resource.applyCase(F.raiseError(e))
}


private[effect] abstract class ResourceMonad[F[_]] extends Monad[Resource[F, ?]] {
  protected implicit def F: Monad[F]

  def pure[A](a: A): Resource[F, A] =
    Resource.applyCase(F.pure((a, _ => F.unit)))

  def flatMap[A, B](fa: Resource[F, A])(f: A => Resource[F, B]): Resource[F, B] =
    fa.flatMap(f)

  def tailRecM[A, B](a: A)(f: A => Resource[F, Either[A, B]]): Resource[F, B] =
    Resource.tailRecM(a)(f)
}

private[effect] abstract class ResourceMonoid[F[_], A] extends ResourceSemigroup[F, A]
  with Monoid[Resource[F, A]] {

  protected implicit def A: Monoid[A]

  def empty: Resource[F, A] = Resource.pure(A.empty)
}

private[effect] abstract class ResourceSemigroup[F[_], A] extends Semigroup[Resource[F, A]] {
  protected implicit def F: Monad[F]
  protected implicit def A: Semigroup[A]

  def combine(rx: Resource[F, A], ry: Resource[F, A]): Resource[F, A] =
    for {
      x <- rx
      y <- ry
    } yield A.combine(x, y)
}

private[effect] abstract class ResourceSemigroupK[F[_]] extends SemigroupK[Resource[F, ?]] {
  protected implicit def F: Monad[F]
  protected implicit def K: SemigroupK[F]

  def combineK[A](rx: Resource[F, A], ry: Resource[F, A]): Resource[F, A] =
    for {
      x <- rx
      y <- ry
      xy <- Resource.liftF(K.combineK(x.pure[F], y.pure[F]))
    } yield xy
}<|MERGE_RESOLUTION|>--- conflicted
+++ resolved
@@ -140,20 +140,6 @@
 }
 
 object Resource extends ResourceInstances {
-<<<<<<< HEAD
-
-  /** Creates a resource from an allocating effect.
-    *
-    * @tparam F the effect type in which the resource is acquired and released
-    * @tparam A the type of the resource
-    * @param allocate an effect that returns a tuple of a resource and
-    * an effect to release it
-    */
-  def apply[F[_], A](allocate: F[(A, F[Unit])]): Resource[F, A] = {
-    val a = allocate
-    new Resource[F, A] { def allocate = a }
-  }
-=======
   /**
    * Creates a resource from an allocating effect.
    *
@@ -171,7 +157,6 @@
         (a, (_: ExitCase[Throwable]) => release)
       }
     }
->>>>>>> 6fd9246a
 
   /**
    * Creates a resource from an allocating effect, with a finalizer
@@ -239,7 +224,6 @@
     make(fa)(_ => F.unit)
 
   /**
-<<<<<<< HEAD
     * Creates a [[Resource]] by wrapping a Java
     * [[https://docs.oracle.com/javase/8/docs/api/java/lang/AutoCloseable.html AutoCloseable]].
     *
@@ -261,7 +245,8 @@
     */
   def fromAutoCloseable[F[_], A <: AutoCloseable](acquire: F[A])(implicit F: Sync[F]): Resource[F, A] =
     Resource.make(acquire)(autoCloseable => F.delay(autoCloseable.close()))
-=======
+
+  /**
    * Implementation for the `tailRecM` operation, as described via
    * the `cats.Monad` type class.
    */
@@ -309,7 +294,6 @@
   final case class Suspend[F[_], A](
     resource: F[Resource[F, A]])
     extends Resource[F, A]
->>>>>>> 6fd9246a
 }
 
 private[effect] abstract class ResourceInstances extends ResourceInstances0 {
