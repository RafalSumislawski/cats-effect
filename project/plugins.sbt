addSbtPlugin("com.dwijnand"       % "sbt-travisci"            % "1.1.1")
<<<<<<< HEAD
addSbtPlugin("com.jsuereth"       % "sbt-pgp"                 % "1.1.0")
addSbtPlugin("com.typesafe"       % "sbt-mima-plugin"         % "0.3.0")
addSbtPlugin("com.typesafe.sbt"   % "sbt-git"                 % "0.9.3")
=======
addSbtPlugin("com.jsuereth"       % "sbt-pgp"                 % "1.1.2")
addSbtPlugin("com.typesafe"       % "sbt-mima-plugin"         % "0.1.18")
addSbtPlugin("com.typesafe.sbt"   % "sbt-git"                 % "1.0.0")
>>>>>>> 5160a14e
addSbtPlugin("de.heikoseeberger"  % "sbt-header"              % "5.0.0")
addSbtPlugin("io.get-coursier"    % "sbt-coursier"            % "1.0.0")
addSbtPlugin("org.lyranthe.sbt"   % "partial-unification"     % "1.1.2")
addSbtPlugin("org.scala-js"       % "sbt-scalajs"             % "0.6.24")
addSbtPlugin("org.scoverage"      % "sbt-scoverage"           % "1.5.1")
addSbtPlugin("org.xerial.sbt"     % "sbt-sonatype"            % "2.0")
addSbtPlugin("pl.project13.scala" % "sbt-jmh"                 % "0.3.4")
addSbtPlugin("com.47deg"          % "sbt-microsites"          % "0.7.16")
addSbtPlugin("org.portable-scala" % "sbt-scalajs-crossproject" % "0.5.0")<|MERGE_RESOLUTION|>--- conflicted
+++ resolved
@@ -1,13 +1,7 @@
 addSbtPlugin("com.dwijnand"       % "sbt-travisci"            % "1.1.1")
-<<<<<<< HEAD
-addSbtPlugin("com.jsuereth"       % "sbt-pgp"                 % "1.1.0")
+addSbtPlugin("com.jsuereth"       % "sbt-pgp"                 % "1.1.2")
 addSbtPlugin("com.typesafe"       % "sbt-mima-plugin"         % "0.3.0")
-addSbtPlugin("com.typesafe.sbt"   % "sbt-git"                 % "0.9.3")
-=======
-addSbtPlugin("com.jsuereth"       % "sbt-pgp"                 % "1.1.2")
-addSbtPlugin("com.typesafe"       % "sbt-mima-plugin"         % "0.1.18")
 addSbtPlugin("com.typesafe.sbt"   % "sbt-git"                 % "1.0.0")
->>>>>>> 5160a14e
 addSbtPlugin("de.heikoseeberger"  % "sbt-header"              % "5.0.0")
 addSbtPlugin("io.get-coursier"    % "sbt-coursier"            % "1.0.0")
 addSbtPlugin("org.lyranthe.sbt"   % "partial-unification"     % "1.1.2")
